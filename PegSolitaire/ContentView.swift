--- conflicted
+++ resolved
@@ -171,7 +171,6 @@
     func attemptMove(_ move: Move) {
         history.append(board)
         withAnimation(.easeInOut(duration: 0.6)) {
-<<<<<<< HEAD
             board.movePeg(from: move.from, to: move.to)
         }
         DispatchQueue.main.asyncAfter(deadline: .now() + 0.6) {
@@ -181,13 +180,8 @@
             evaluateGameState()
         }
         selected = nil
-=======
-            board.apply(move)
-        }
-        selected = nil
         updateMultiMovePaths()
         evaluateGameState()
->>>>>>> 0a3e1301
     }
 
     func attemptMove(from: Position, to: Position) {
